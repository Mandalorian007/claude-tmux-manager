/**
 * WindowManager - A compatibility layer over SessionManager
 * 
 * This provides the new Window-based terminology while using the existing SessionManager implementation.
 * As the project migrates from "Sessions" to "Windows", this provides a clean interface.
 */

import { SessionManager } from './SessionManager'
import type { 
  WorkspaceWindow, 
  CreateWindowRequest
} from '@/types'
import type {
  WindowFilter,
  WindowSearchOptions,
  WindowOperationResult,
  WindowStatusInfo,
  WindowSearchResult,
  WindowHealthCheck,
  WindowMetadata
} from '@/types/index'

// Create a singleton instance of SessionManager to use as WindowManager
class WindowManagerImpl extends SessionManager {
  // All the methods from SessionManager are inherited and work with the Window types
  // due to the type aliases in types.ts (Session = WorkspaceWindow, etc.)
  
  constructor() {
    super()
  }

  // Override methods to use proper Window terminology in logging
  async listWindows(options?: { 
    useCache?: boolean; 
    includeMetadata?: boolean; 
    filter?: WindowFilter 
  }): Promise<WorkspaceWindow[]> {
    // Map WindowFilter to SessionFilter for compatibility
    const sessionOptions = options ? {
      ...options,
      filter: options.filter ? {
        projectName: options.filter.projectName,
        featureName: options.filter.featureName,
        hasUncommittedChanges: options.filter.hasUncommittedChanges,
        isActive: options.filter.isActive,
        branchPattern: options.filter.branchPattern,
        status: options.filter.status,
        lastActivityBefore: options.filter.lastActivityBefore,
        lastActivityAfter: options.filter.lastActivityAfter
      } : undefined
    } : undefined

    return this.listSessions(sessionOptions)
  }

  async createWindow(request: CreateWindowRequest): Promise<WorkspaceWindow> {
    return this.createSession(request)
  }

  async createWindowEnhanced(request: CreateWindowRequest): Promise<WindowOperationResult<WorkspaceWindow>> {
    return this.createSessionEnhanced(request)
  }

  async searchWindows(options: WindowSearchOptions): Promise<WindowSearchResult[]> {
    const sessionResults = await this.searchSessions(options)
    // Map SessionSearchResult to WindowSearchResult 
    return sessionResults.map(result => ({
      window: result.session, // session is an alias for WorkspaceWindow
      metadata: result.metadata,
      matchScore: result.matchScore
    }))
  }

  async getWindowStatus(projectName: string, featureName: string): Promise<WindowStatusInfo> {
    return this.getSessionStatus(projectName, featureName)
  }

  async deleteWindow(projectName: string, featureName: string): Promise<WindowOperationResult> {
    try {
      await this.deleteSession(projectName, featureName)
      return {
        success: true,
        warnings: []
      }
    } catch (error) {
      return {
        success: false,
        error: (error as Error).message,
        warnings: []
      }
    }
  }

  /**
<<<<<<< HEAD
   * Send command to a window - override the parent method signature
   */
  async sendCommand(projectName: string, featureName: string, command: string): Promise<void> {
    // Use the inherited sendCommand method from SessionManager
    await super.sendCommand(projectName, featureName, command)
  }

  /**
   * Send command to a window with detailed result
   */
  async sendCommandWithResult(projectName: string, featureName: string, command: string): Promise<WindowOperationResult<void>> {
    try {
      await this.sendCommand(projectName, featureName, command)
=======
   * Send command to a window with result wrapper
   */
  async sendCommandWithResult(projectName: string, featureName: string, command: string): Promise<WindowOperationResult<void>> {
    try {
      // Use the inherited sendCommand method from SessionManager
      await super.sendCommand(projectName, featureName, command)
>>>>>>> 4c31577e
      return { success: true, warnings: [] }
    } catch (error) {
      return {
        success: false,
        error: error instanceof Error ? error.message : 'Unknown error occurred',
        warnings: []
      }
    }
  }

  async healthCheckWindow(projectName: string, featureName: string): Promise<WindowHealthCheck> {
    // Find the session/window first
    const sessions = await this.listSessions()
    const session = sessions.find(s => s.projectName === projectName && s.featureName === featureName)
    
    if (!session) {
      throw new Error(`Window not found: ${projectName}:${featureName}`)
    }
    
    // Use the private method via any cast for now - this should be refactored
    return (this as any).performSessionHealthCheck(session)
  }
}

// Export singleton instance
export const windowManager = new WindowManagerImpl()
export type WindowManager = WindowManagerImpl<|MERGE_RESOLUTION|>--- conflicted
+++ resolved
@@ -92,28 +92,12 @@
   }
 
   /**
-<<<<<<< HEAD
-   * Send command to a window - override the parent method signature
-   */
-  async sendCommand(projectName: string, featureName: string, command: string): Promise<void> {
-    // Use the inherited sendCommand method from SessionManager
-    await super.sendCommand(projectName, featureName, command)
-  }
-
-  /**
-   * Send command to a window with detailed result
-   */
-  async sendCommandWithResult(projectName: string, featureName: string, command: string): Promise<WindowOperationResult<void>> {
-    try {
-      await this.sendCommand(projectName, featureName, command)
-=======
    * Send command to a window with result wrapper
    */
   async sendCommandWithResult(projectName: string, featureName: string, command: string): Promise<WindowOperationResult<void>> {
     try {
       // Use the inherited sendCommand method from SessionManager
       await super.sendCommand(projectName, featureName, command)
->>>>>>> 4c31577e
       return { success: true, warnings: [] }
     } catch (error) {
       return {
